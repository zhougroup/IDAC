--- conflicted
+++ resolved
@@ -1,7 +1,6 @@
 # Implicit_Distributional_RL
 This is the official repo, which contains Pytorch and Tensorflow implementation of algorithm IDAC, proposed in the paper *Implicit Distributional Reinforcement Learning* (https://arxiv.org/abs/2007.06159)
 
-<<<<<<< HEAD
 The pytorch implementation is based on pytorch>=1.8.0, which is easier to use compared to tensorflow version, since the tensorflow code is old and based on tensorflow==1.4. 
 
 ### Quick Start
@@ -28,12 +27,6 @@
 | HalfCheetah-v2   | True        |
 | Ant-v2   | True        |
 | Humanoid-v2   | True        |
-=======
-The code is implemented upon the *Stable Baselines* RL Benchmark. 
-
-Dependencies are the same as *Stable Baselines* and *Mujoco* (tensorflow: 1.15.0, tensorflow_probability: 0.8.0, gym: 0.15.4)
-
-To run the experiment, use run_idac.py file. 
 
 ## Citation
 ```bibtex
@@ -43,5 +36,4 @@
   booktitle = {NeurIPS 2020: Advances in Neural Information Processing Systems},
   month={Dec.},
   year = {2020}
-}
->>>>>>> 4b701379
+}